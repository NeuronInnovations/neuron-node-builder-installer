--- conflicted
+++ resolved
@@ -109,19 +109,6 @@
         echo "Error: neuron-node-builder directory not found. Installation may have failed."
         exit 1
     fi
-<<<<<<< HEAD
-=======
-    
-    # Create symlink for the binary
-    ln -s "$(pwd)/$SDK_INSTALL_DIR/neuron-sdk-websocket-wrapper" "$NODE_BUILDER_INSTALL_DIR/build/bin/neuron-sdk-websocket-wrapper"
-    echo "SDK binary symlink created: $NODE_BUILDER_INSTALL_DIR/build/bin/neuron-sdk-websocket-wrapper -> $SDK_INSTALL_DIR/neuron-sdk-websocket-wrapper"
-    
-    # Create symlink from Node Builder to Registration
-    echo "Creating symlink for Registration..."
-    mkdir -p "$NODE_BUILDER_INSTALL_DIR/neuron/nodes"
-    ln -sf "$(pwd)/$REGISTRATION_INSTALL_DIR" "$NODE_BUILDER_INSTALL_DIR/neuron/nodes/neuron-registration"
-    echo "Symlink created: $NODE_BUILDER_INSTALL_DIR/neuron/nodes/neuron-registration -> $REGISTRATION_INSTALL_DIR"
->>>>>>> 07556147
 }
 
 # Main installation process
